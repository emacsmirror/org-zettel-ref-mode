--- conflicted
+++ resolved
@@ -403,7 +403,6 @@
                (length (plist-get changes :updated))
                (length (plist-get changes :unchanged)))
       
-<<<<<<< HEAD
       (with-current-buffer overview-buffer
         ;; Use basic error prevention measures
         (setq-local org-element-use-cache nil)
@@ -635,156 +634,6 @@
             (org-zettel-ref-debug-message-category 'core
                                                    "Single-File Sync: Processing %d highlights for source %s ('%s')"
                                                    (length highlights) source-ref-id source-title)
-=======
-      ;; Update the overview file with cache handling
-      (let ((overview-buffer (or org-zettel-ref-overview-buffer
-                                (find-file-noselect org-zettel-ref-overview-file)))
-            (current-source-ref-entry org-zettel-ref-current-ref-entry) ; Captured from source buffer context
-            source-doc-path)
-
-        (unless current-source-ref-entry
-          (error "org-zettel-ref-current-ref-entry is not set in source buffer %s" (buffer-name (org-zettel-ref-source-buffer)))
-          (cl-return-from org-zettel-ref-sync-highlights))
-
-        (setq source-doc-path (org-zettel-ref-ref-entry-file-path current-source-ref-entry))
-
-        (message "DEBUG: Syncing highlights for source: %s into overview file: %s (Style: %s)"
-                 source-doc-path org-zettel-ref-overview-file org-zettel-ref-note-saving-style)
-
-        (with-current-buffer overview-buffer
-          (condition-case err
-              (progn
-                (setq-local org-element-use-cache nil)
-                (when (fboundp 'org-element-cache-reset) (org-element-cache-reset))
-
-                (if (eq org-zettel-ref-note-saving-style 'single-file)
-                    ;; --- Single-File Mode ---
-                    (let ((parsed (org-element-parse-buffer 'headline))
-                          target-heading-element)
-                      (dolist (el (org-element-contents parsed))
-                        (when (and (eq (org-element-type el) 'headline)
-                                   (= (org-element-property :level el) 1)
-                                   (string= (org-element-property :SOURCE_FILE el) source-doc-path))
-                          (setq target-heading-element el)
-                          (cl-return)))
-
-                      (if target-heading-element
-                          (org-with-wide-buffer
-                           (let ((target-heading-begin (org-element-property :begin target-heading-element))
-                                 (original-target-heading-end (org-element-property :end target-heading-element))
-                                 ;; We need a mutable end position because we might add new subheadings
-                                 (current-target-heading-section-end original-target-heading-end))
-                             (dolist (highlight (sort highlights (lambda (a b) (< (string-to-number (car a)) (string-to-number (car b))))))
-                               (let* ((hl-ref (nth 0 highlight))
-                                      (hl-type (nth 1 highlight))
-                                      (hl-text (nth 2 highlight))
-                                      (hl-name (nth 3 highlight))
-                                      (hl-prefix (nth 4 highlight))
-                                      (hl-img-path (nth 5 highlight))
-                                      (hl-img-desc (nth 6 highlight))
-                                      (hi-id-property-val (format "[[hl:%s]]" hl-ref))
-                                      (display-text (if (string= hl-type "image") (or hl-img-desc hl-name) hl-text))
-                                      existing-hl-subheading)
-
-                                 (message "DEBUG: [SF] Processing hl-ref: %s for HI_ID: %s" hl-ref hi-id-property-val)
-                                 
-                                 ;; Search for existing highlight subheading *only within the target H1's content*
-                                 (dolist (sub-el (org-element-contents target-heading-element))
-                                   (when (and (eq (org-element-type sub-el) 'headline)
-                                              (= (org-element-property :level sub-el) 2)
-                                              (string= (org-element-property :HI_ID sub-el) hi-id-property-val))
-                                     (setq existing-hl-subheading sub-el)
-                                     (message "DEBUG: [SF] Found existing sub-heading for HI_ID %s" hi-id-property-val)
-                                     (cl-return))))
-
-                                 (if existing-hl-subheading
-                                     (let* ((hl-subheading-begin (org-element-property :begin existing-hl-subheading))
-                                            (current-subheading-title (org-element-property :raw-value existing-hl-subheading))
-                                            (expected-subheading-title (format "%s %s" hl-prefix display-text)))
-                                       (goto-char hl-subheading-begin)
-                                       ;; Correctly get to the line of the title itself to change it
-                                       (beginning-of-line 2) ; Moves to the start of the line after the `**`
-                                       (let ((line-content-start (point)))
-                                         (end-of-line)
-                                         (let ((current-title-on-line (buffer-substring-no-properties line-content-start (point)))))
-                                         (unless (string-match-p (regexp-quote expected-subheading-title) current-title-on-line)
-                                           (message "DEBUG: [SF] Updating subheading title for %s" hi-id-property-val)
-                                           (delete-region line-content-start (point)) ; Delete only the title part
-                                           (insert expected-subheading-title) ; Insert new title part
-                                           (org-element-changed))) ; Mark element as changed
-                                         
-                                         (when (and (string= hl-type "image") hl-img-path)
-                                           (goto-char (org-element-property :end existing-hl-subheading)) ; Go to end of this H2
-                                           (org-end-of-meta-data t)
-                                           (unless (looking-at "[ \t]*\n\\(#\\+ATTR_ORG:.*\n\\)?\\[\\[file:")
-                                             (message "DEBUG: [SF] Adding image for %s" hi-id-property-val)
-                                             (goto-char (org-element-property :end existing-hl-subheading))
-                                             (unless (bolp) (insert "\n"))
-                                             (insert (format "#+ATTR_ORG: :width 300\n[[file:%s]]\n" hl-img-path))
-                                             (org-element-changed))))))
-                                   (progn
-                                     (message "DEBUG: [SF] Adding new sub-heading for HI_ID %s" hi-id-property-val)
-                                     ;; Go to the end of the current H1's content area to append a new H2
-                                     (goto-char current-target-heading-section-end)
-                                     (unless (bolp) (insert "\n"))
-                                     (insert (format "** %s %s\n:PROPERTIES:\n:HI_ID: %s\n:END:\n"
-                                                     hl-prefix display-text hi-id-property-val))
-                                     (when (and (string= hl-type "image") hl-img-path)
-                                       (insert (format "#+ATTR_ORG: :width 300\n[[file:%s]]\n" hl-img-path)))
-                                     (setq current-target-heading-section-end (point)) ; Update for next potential addition
-                                     (org-element-changed)))))))
-                             (save-buffer)))
-                        (message "WARN: [SF] No target heading found for source file %s in %s. Highlights not synced."
-                                 source-doc-path (buffer-name))))
-                  ;; --- Multi-File Mode (Existing Logic) ---
-                  (org-with-wide-buffer
-                   (dolist (highlight (sort highlights
-                                          (lambda (a b)
-                                            (< (string-to-number (car a))
-                                               (string-to-number (car b))))))
-                     (let* ((ref (nth 0 highlight))
-                            (type (nth 1 highlight))
-                            (text (nth 2 highlight))
-                            (name (nth 3 highlight))
-                            (prefix (nth 4 highlight))
-                            (img-path (nth 5 highlight))
-                            (img-desc (nth 6 highlight))
-                            (heading-regexp (format "^\\* .* \\[\\[hl:%s\\]" ref))
-                            (property-regexp (format ":HI_ID: \\[\\[hl:%s\\]" ref)))
-                       
-                       (message "DEBUG: [MF] Processing entry - ref: %s, type: %s" ref type)
-                       (goto-char (point-min))
-                       (if (or (re-search-forward heading-regexp nil t)
-                               (re-search-forward property-regexp nil t))
-                           (progn
-                             (org-back-to-heading t)
-                             (let* ((heading-start (point))
-                                    (heading-end (line-end-position))
-                                    (current-heading (buffer-substring-no-properties heading-start heading-end))
-                                    (display-text (if (string= type "image") (or img-desc name) text))
-                                    (expected-heading (format "* %s %s" prefix display-text)))
-                               (unless (string-match-p (regexp-quote expected-heading) current-heading)
-                                 (delete-region heading-start heading-end)
-                                 (insert expected-heading))
-                               (when (and (string= type "image") img-path)
-                                 (org-end-of-meta-data t)
-                                 (unless (looking-at "\\(#\\+ATTR_ORG:.*\n\\)?\\[\\[file:")
-                                   (insert "\n#+ATTR_ORG: :width 300\n")
-                                   (insert (format "[[file:%s]]\n" img-path)))))))
-                         (progn ;; Add new entry (multi-file)
-                           (goto-char (point-max))
-                           (insert (format "\n* %s %s\n:PROPERTIES:\n:HI_ID: [[hl:%s][hl-%s]]\n:END:\n"
-                                           prefix
-                                           (if (string= type "image") (or img-desc name) text)
-                                           ref ref))
-                           (when (and (string= type "image") img-path)
-                             (insert "\n#+ATTR_ORG: :width 300\n")
-                             (insert (format "[[file:%s]]\n" img-path))))))))
-                   (save-buffer))))
-            (error
-             (message "Error during sync: %s" (error-message-string err))
-             (when (fboundp 'org-element-cache-reset) (org-element-cache-reset)))))))))
->>>>>>> b948abf7
 
             ;; 2. Update the single overview file
             (org-zettel-ref--sync-highlights-single-file highlights
@@ -998,16 +847,12 @@
          (parsed-info (org-zettel-ref-parse-filename file-name))
          (ref-entry (org-zettel-ref-db-ensure-ref-entry db abs-source-file))
          (ref-id (org-zettel-ref-ref-entry-id ref-entry))
-<<<<<<< HEAD
          overview-id ; Will be determined differently based on mode
-=======
->>>>>>> b948abf7
          overview-file)
 
     (message "DEBUG: Source file: %s" source-file)
     (message "DEBUG: Ref ID: %s" ref-id)
 
-<<<<<<< HEAD
     (if org-zettel-ref-use-single-overview-file
         (progn
           (unless (and org-zettel-ref-single-overview-file-path
@@ -1152,139 +997,6 @@
         (progn
           (message "ERROR: org-zettel-ref-ensure-entry is returning NIL because final-ref-entry or final-overview-file is nil.")
           nil)))))
-=======
-    (if (eq org-zettel-ref-note-saving-style 'single-file)
-        ;; Single-file mode: all notes in one file
-        (progn
-          (setq overview-file org-zettel-ref-single-notes-file-path)
-          (message "DEBUG: Single-file mode. Notes file: %s" overview-file)
-          
-          ;; Ensure the single notes file exists (basic creation if new)
-          (unless (file-exists-p overview-file)
-            (message "DEBUG: Single notes file does not exist. Creating basic: %s" overview-file)
-            (with-temp-buffer
-              (insert "#+TITLE: Zettel Ref Notes\n")
-              (insert "#+STARTUP: showall\n\n")
-              (write-file overview-file)))
-
-          ;; === Database and OZREF_DB_ID Management for Single Notes File ===
-          (let ((generic-overview-id-marker "@SINGLE_FILE_MARKER@")
-                (db-modified nil)
-                (overview-id-in-file nil))
-
-            ;; 1. Check #+OZREF_DB_ID: in the file
-            (with-current-buffer (find-file-noselect overview-file)
-              (save-excursion
-                (goto-char (point-min))
-                (if (re-search-forward "^#\\+OZREF_DB_ID: \\(.*\\)$" nil t)
-                    (setq overview-id-in-file (match-string 1)))))
-
-            ;; 2. Ensure the generic overview entry exists in DB with the marker ID
-            (unless (org-zettel-ref-db-get-overview db generic-overview-id-marker)
-              (message "DEBUG: No DB entry for generic overview marker '%s'. Creating." generic-overview-id-marker)
-              (let ((new-entry (org-zettel-ref-db-create-overview-entry db generic-overview-id-marker overview-file "Zettel Ref Single Notes File")))
-                (org-zettel-ref-db-add-overview-entry db new-entry)
-                (setq db-modified t)))
-            
-            ;; 3. Update #+OZREF_DB_ID: in the file if it's missing or not the marker ID
-            (with-current-buffer (find-file-noselect overview-file)
-              (let ((keyword-to-write (format "#+OZREF_DB_ID: %s" generic-overview-id-marker))
-                    (file-needs-update (not (string= overview-id-in-file generic-overview-id-marker))))
-                (when file-needs-update
-                  (save-excursion
-                    (goto-char (point-min))
-                    (if (re-search-forward "^#\\+OZREF_DB_ID:.*$" nil t)
-                        (replace-match keyword-to-write)
-                      (if (re-search-forward "^#\\+TITLE:.*$" nil t) ; After title
-                          (progn (end-of-line) (insert (format "\n%s" keyword-to-write)))
-                        (goto-char (point-min)) ; Or at the very beginning
-                        (insert (format "%s\n" keyword-to-write)))))
-                  (message "DEBUG: OZREF_DB_ID in %s was %s. Updated to %s."
-                           overview-file 
-                           (if overview-id-in-file (format "'%s'" overview-id-in-file) "missing")
-                           generic-overview-id-marker)
-                  (save-buffer)))) ; Save if changed/added
-          
-            ;; 4. Map current ref-entry to the generic overview marker ID
-            (when (org-zettel-ref-db-add-map db ref-id generic-overview-id-marker)
-              (message "DEBUG: Mapped ref-id %s to generic overview-id %s" ref-id generic-overview-id-marker)
-              (setq db-modified t))
-            
-            (when db-modified
-              (message "DEBUG: Saving DB due to single-file overview/map changes.")
-              (org-zettel-ref-db-save db)))
-          ;; === End DB Management ===
-
-          ;; Find or create the top-level heading for the source file in the single notes file
-          (with-current-buffer (find-file-noselect overview-file)
-            (let ((source-file-path-property (org-zettel-ref-ref-entry-file-path ref-entry))
-                  (ref-title (org-zettel-ref-ref-entry-title ref-entry))
-                  (heading-found nil)
-                  (org-element-use-cache nil)) ; Disable cache for parsing
-              (save-excursion
-                (goto-char (point-min))
-                (while (re-search-forward "^\\* " nil t) ; Search for any top-level heading
-                  (let* ((element (org-element-at-point))
-                         (properties (org-element-property :SOURCE_FILE element)))
-                    (when (and properties (string= properties source-file-path-property))
-                      (setq heading-found t)
-                      (message "DEBUG: Found existing heading for %s" source-file-path-property)
-                      (goto-char (point-min)) ; break loop
-                      ))))
-              
-              (unless heading-found
-                (message "DEBUG: No heading found for %s. Creating new heading." source-file-path-property)
-                (goto-char (point-max))
-                (unless (or (= (point-min) (point-max)) (eql (char-before (point-max)) ?\n))
-                  (insert "\n"))
-                (insert (format "* Reference: %s\n" ref-title))
-                (insert ":PROPERTIES:\n")
-                (insert (format ":SOURCE_FILE: %s\n" source-file-path-property))
-                (insert (format ":OZREF_ID: %s\n" ref-id))
-                (insert ":END:\n\n"))
-                (save-buffer)))) ; Save buffer if new heading was added
-            ;; (save-buffer) ; This was here, but individual saves are better.
-            )
-      ;; Multi-file mode (existing logic)
-      (let ((overview-id (org-zettel-ref-db-get-maps db ref-id)))
-        (message "DEBUG: Multi-file mode. Overview ID: %s" overview-id)
-        ;; Ensure overview directory exists
-        (unless (file-exists-p org-zettel-ref-overview-directory)
-          (make-directory org-zettel-ref-overview-directory t))
-        
-        (setq overview-file
-              (if overview-id
-                  ;; Try to get existing overview file
-                  (when-let* ((existing-overview (org-zettel-ref-db-get-overview-by-ref-id db ref-id))
-                             (file-path (org-zettel-ref-overview-entry-file-path existing-overview)))
-                    (message "DEBUG: Found existing overview file: %s" file-path)
-                    (if (file-exists-p file-path)
-                        file-path
-                      ;; If file doesn't exist but entry does, remove the entry
-                      (message "DEBUG: Overview file doesn't exist, removing entry")
-                      (remhash overview-id (org-zettel-ref-db-overviews db))
-                      (remhash ref-id (org-zettel-ref-db-map db))
-                      nil)))
-                ;; Create new overview file
-                (let* ((title (org-zettel-ref-ref-entry-title ref-entry))
-                       (overview-filename (org-zettel-ref-generate-filename title))
-                       (target-file (expand-file-name overview-filename org-zettel-ref-overview-directory)))
-                  (message "DEBUG: Creating new overview file: %s" target-file)
-                  (unless (file-exists-p target-file)
-                    (let ((new-file (org-zettel-ref-create-overview-file source-buffer target-file ref-entry))
-                          (new-entry (org-zettel-ref-db-create-overview-entry 
-                                    db
-                                    ref-id 
-                                    target-file
-                                    title)))
-                      (org-zettel-ref-db-add-overview-entry db new-entry)
-                      (org-zettel-ref-db-add-map db ref-id (org-zettel-ref-overview-entry-id new-entry))
-                      (org-zettel-ref-db-save db)
-                      new-file))
-                  target-file))))))
-    (message "DEBUG: Final overview file: %s" overview-file)
-    (cons ref-entry overview-file)))
->>>>>>> b948abf7
 
 (defun org-zettel-ref-setup-overview-window (overview-file buffer-name)
   "Setup a window for OVERVIEW-FILE with BUFFER-NAME.
